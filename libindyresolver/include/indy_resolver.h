#ifndef __indy__resolver__included__
#define __indy__resolver__included__

#include <stdint.h>

typedef enum {
    SUCCESS = 0,
    CONTEXT_CREATE_FAIL = 1,
<<<<<<< HEAD
    INVALID_DID = 2,
=======
    INVALID_DID = 2
>>>>>>> 788974fc
} indy_res_status_t;

struct ByteBuffer {
    int64_t len;
    uint8_t *data;
};

struct ExternError {
    indy_res_status_t code;
    char* message;
};

#ifdef __cplusplus
extern "C" {
#endif

extern int32_t indy_res_txn_sign(const char* const in_txn,
                                 const void* const signer_key,
                                 const char* out_txn,
                                 const struct ExternError* err);

extern int32_t indy_res_txn_send(int32_t pool_handle,
                                         const char* const txn,
                                         const struct ExternError* err);

extern void indy_res_bytebuffer_free(struct ByteBuffer buffer);
extern void indy_res_free_string(char* input);

//Put other header file includes here
#include "indy_resolver_context.h"
#include "indy_resolver_did.h"

#ifdef __cplusplus
#endif

#endif<|MERGE_RESOLUTION|>--- conflicted
+++ resolved
@@ -6,11 +6,7 @@
 typedef enum {
     SUCCESS = 0,
     CONTEXT_CREATE_FAIL = 1,
-<<<<<<< HEAD
-    INVALID_DID = 2,
-=======
     INVALID_DID = 2
->>>>>>> 788974fc
 } indy_res_status_t;
 
 struct ByteBuffer {
